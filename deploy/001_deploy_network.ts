import { HardhatRuntimeEnvironment } from "hardhat/types"
import { DeployFunction } from "hardhat-deploy/types"
import { ethers, upgrades } from "hardhat"
import {
  AccessManager__factory,
  ReservePool__factory,
  ReSourceStableCredit__factory,
  ReSourceCreditIssuer__factory,
  OwnableUpgradeable__factory,
} from "../types"
import { deployProxyAndSaveAs, getConfig } from "../utils/utils"

const func: DeployFunction = async function (hardhat: HardhatRuntimeEnvironment) {
  let { symbol, name, reserveTokenAddress, adminOwner, riskOracleAddress } = getConfig()

  // ============ Deploy Contracts ============ //

  // deploy access manager
  let accessManagerAddress = (await hardhat.deployments.getOrNull(symbol + "_AccessManager"))
    ?.address
  if (!accessManagerAddress) {
    const accessManagerAbi = (await hardhat.artifacts.readArtifact("AccessManager")).abi
    const accessManagerArgs = [(await hardhat.ethers.getSigners())[0].address]
    accessManagerAddress = await deployProxyAndSaveAs(
      "AccessManager",
      symbol + "_AccessManager",
      accessManagerArgs,
      hardhat,
      accessManagerAbi,
      false
    )
  }

  let stableCreditAddress = (await hardhat.deployments.getOrNull(symbol + "_StableCredit"))?.address
  // deploy stable credit
  if (!stableCreditAddress) {
    const stableCreditAbi = (await hardhat.artifacts.readArtifact("ReSourceStableCredit")).abi
    const stableCreditArgs = [name, symbol, accessManagerAddress]
    stableCreditAddress = await deployProxyAndSaveAs(
      "ReSourceStableCredit",
      symbol + "_StableCredit",
      stableCreditArgs,
      hardhat,
      stableCreditAbi,
<<<<<<< HEAD
      false,
      { initializer: "__StableCredit_init" }
=======
      true
>>>>>>> 1d6b63d1
    )
  }

  // deploy reservePool
  let reservePoolAddress = (await hardhat.deployments.getOrNull(symbol + "_ReservePool"))?.address
  if (!reservePoolAddress) {
    const reservePoolAbi = (await hardhat.artifacts.readArtifact("ReservePool")).abi
    const reservePoolArgs = [
      stableCreditAddress,
      reserveTokenAddress,
      (await hardhat.ethers.getSigners())[0].address,
      riskOracleAddress,
    ]
    reservePoolAddress = await deployProxyAndSaveAs(
      "ReservePool",
      symbol + "_ReservePool",
      reservePoolArgs,
      hardhat,
      reservePoolAbi,
      false
    )
  }

  // deploy feeManager
  let feeManagerAddress = (await hardhat.deployments.getOrNull(symbol + "_FeeManager"))?.address
  if (!feeManagerAddress) {
    const feeManagerAbi = (await hardhat.artifacts.readArtifact("ReSourceFeeManager")).abi
    const feeManagerArgs = [stableCreditAddress]
    feeManagerAddress = await deployProxyAndSaveAs(
      "ReSourceFeeManager",
      symbol + "_FeeManager",
      feeManagerArgs,
      hardhat,
      feeManagerAbi,
      false
    )
  }

  // deploy creditIssuer
  let creditIssuerAddress = (await hardhat.deployments.getOrNull(symbol + "_CreditIssuer"))?.address
  if (!creditIssuerAddress) {
    const creditIssuerAbi = (await hardhat.artifacts.readArtifact("ReSourceCreditIssuer")).abi
    const creditIssuerArgs = [stableCreditAddress]
    creditIssuerAddress = await deployProxyAndSaveAs(
      "ReSourceCreditIssuer",
      symbol + "_CreditIssuer",
      creditIssuerArgs,
      hardhat,
      creditIssuerAbi,
      false
    )
  }

  // deploy credit pool
  let creditPoolAddress = (await hardhat.deployments.getOrNull(symbol + "_CreditPool"))?.address
  if (!creditPoolAddress) {
    const creditPoolAbi = (await hardhat.artifacts.readArtifact("CreditPool")).abi
    const creditPoolArgs = [stableCreditAddress]
    creditPoolAddress = await deployProxyAndSaveAs(
      "CreditPool",
      symbol + "_CreditPool",
      creditPoolArgs,
      hardhat,
      creditPoolAbi,
      false
    )
  }

  // deploy launch pool
  let launchPoolAddress = (await hardhat.deployments.getOrNull(symbol + "_LaunchPool"))?.address
  if (!launchPoolAddress) {
    const launchPoolAbi = (await hardhat.artifacts.readArtifact("LaunchPool")).abi
    const launchPoolArgs = [stableCreditAddress, creditPoolAddress, 30 * 24 * 60 * 60]
    launchPoolAddress = await deployProxyAndSaveAs(
      "LaunchPool",
      symbol + "_LaunchPool",
      launchPoolArgs,
      hardhat,
      launchPoolAbi,
      false
    )
  }

  // deploy ambassador
  let ambassadorAddress = (await hardhat.deployments.getOrNull("Ambassador"))?.address
  if (!ambassadorAddress) {
    const ambassadorAbi = (await hardhat.artifacts.readArtifact("Ambassador")).abi
    // initialize ambassador with:
    //      30% depositRate,
    //      5% debtAssumptionRate,
    //      50% debtServiceRate,
    //      2 credit promotion amount
    const ambassadorArgs = [
      stableCreditAddress,
      (30e16).toString(),
      (5e16).toString(),
      (50e16).toString(),
      (2e6).toString(),
    ]

    ambassadorAddress = await deployProxyAndSaveAs(
      "Ambassador",
      symbol + "_Ambassador",
      ambassadorArgs,
      hardhat,
      ambassadorAbi,
      false
    )
  }

  // ============ Initialize Contracts State ============ //

  const stableCredit = ReSourceStableCredit__factory.connect(
    stableCreditAddress,
    (await ethers.getSigners())[0]
  )
  const accessManager = AccessManager__factory.connect(
    accessManagerAddress,
    (await ethers.getSigners())[0]
  )
  const reservePool = ReservePool__factory.connect(
    reservePoolAddress,
    (await ethers.getSigners())[0]
  )
  const creditIssuer = ReSourceCreditIssuer__factory.connect(
    creditIssuerAddress,
    (await ethers.getSigners())[0]
  )
  const admin = OwnableUpgradeable__factory.connect(
    (await upgrades.admin.getInstance()).address,
    (await ethers.getSigners())[0]
  )

  // grant adminOwner admin access
  await (await accessManager.grantAdmin(adminOwner)).wait()
  // grant stableCredit operator access
  await (await accessManager.grantOperator(stableCreditAddress)).wait()
  // grant creditIssuer operator access
  await (await accessManager.grantOperator(creditIssuerAddress)).wait()
  // grant launchPool operator access
  await (await accessManager.grantOperator(launchPoolAddress)).wait()
  // grant creditPool operator access
  await (await accessManager.grantOperator(creditPoolAddress)).wait()
  // set accessManager
  await (await stableCredit.setAccessManager(accessManagerAddress)).wait()
  // set feeManager
  await (await stableCredit.setFeeManager(feeManagerAddress)).wait()
  // set creditIssuer
  await (await stableCredit.setCreditIssuer(creditIssuerAddress)).wait()
  // set feeManager
  await (await stableCredit.setFeeManager(feeManagerAddress)).wait()
  // set reservePool
  await (await stableCredit.setReservePool(reservePoolAddress)).wait()
  // set creditPool
  await (await stableCredit.setCreditPool(creditPoolAddress)).wait()
  // set ambassador
  await (await stableCredit.setAmbassador(ambassadorAddress)).wait()
  // set targetRTD to 20%
  await (await reservePool.setTargetRTD((20e16).toString())).wait()
  // grant issuer role to ambassador
  await (await accessManager.grantIssuer(ambassadorAddress)).wait()
  // grant operator role to ambassador
  await (await accessManager.grantOperator(ambassadorAddress)).wait()
  if ((await admin.owner()) != adminOwner) {
    // transfer admin ownership to adminOwner address
    await upgrades.admin.transferProxyAdminOwnership(adminOwner)
  }
  // revoke signer admin access
  await (await accessManager.revokeAdmin((await hardhat.ethers.getSigners())[0].address)).wait()
}

export default func
func.tags = ["NETWORK"]<|MERGE_RESOLUTION|>--- conflicted
+++ resolved
@@ -42,12 +42,7 @@
       stableCreditArgs,
       hardhat,
       stableCreditAbi,
-<<<<<<< HEAD
-      false,
-      { initializer: "__StableCredit_init" }
-=======
       true
->>>>>>> 1d6b63d1
     )
   }
 
